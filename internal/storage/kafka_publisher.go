--- conflicted
+++ resolved
@@ -311,17 +311,8 @@
 	return p.createRecord(data.GetType(), chainId, blockNumber, timestamp, false, msgJson)
 }
 
-<<<<<<< HEAD
 func (p *KafkaPublisher) createRecord(msgType MessageType, chainId uint64, blockNumber uint64, timestamp time.Time, isReorg bool, msgJson []byte) (*kgo.Record, error) {
-	encoder, err := zstd.NewWriter(nil)
-	if err != nil {
-		log.Fatal().Err(err).Msg("failed to create zstd encoder")
-	}
-	defer encoder.Close()
-=======
-func (p *KafkaPublisher) createRecord(msgType MessageType, chainId uint64, blockNumber uint64, timestamp time.Time, msgJson []byte) (*kgo.Record, error) {
 	compressionThreshold := config.Cfg.CommitterCompressionThresholdMB * 1024 * 1024
->>>>>>> a306475c
 
 	var value []byte
 	var contentType string
