package libs

import (
	"context"
	"crypto/tls"
	"fmt"
	"math/big"
	"strconv"
	"strings"
	"sync"

	"github.com/rs/zerolog/log"

	"github.com/ClickHouse/clickhouse-go/v2"
	config "github.com/thirdweb-dev/indexer/configs"
	"github.com/thirdweb-dev/indexer/internal/common"
)

var defaultBlockFields = []string{
	"chain_id", "block_number", "hash", "parent_hash", "block_timestamp", "nonce",
	"sha3_uncles", "mix_hash", "miner", "state_root", "transactions_root", "logs_bloom",
	"receipts_root", "difficulty", "total_difficulty", "size", "extra_data", "gas_limit",
	"gas_used", "transaction_count", "base_fee_per_gas", "withdrawals_root",
}

var defaultTransactionFields = []string{
	"chain_id", "hash", "nonce", "block_hash", "block_number", "block_timestamp",
	"transaction_index", "from_address", "to_address", "value", "gas", "gas_price",
	"data", "function_selector", "max_fee_per_gas", "max_priority_fee_per_gas",
	"max_fee_per_blob_gas", "blob_versioned_hashes", "transaction_type", "r", "s", "v",
	"access_list", "authorization_list", "contract_address", "gas_used", "cumulative_gas_used",
	"effective_gas_price", "blob_gas_used", "blob_gas_price", "logs_bloom", "status",
}

var defaultLogFields = []string{
	"chain_id", "block_number", "block_hash", "block_timestamp", "transaction_hash",
	"transaction_index", "log_index", "address", "data", "topic_0", "topic_1", "topic_2", "topic_3",
}

var defaultTraceFields = []string{
	"chain_id", "block_number", "block_hash", "block_timestamp", "transaction_hash",
	"transaction_index", "subtraces", "trace_address", "type", "call_type", "error",
	"from_address", "to_address", "gas", "gas_used", "input", "output", "value", "author",
	"reward_type", "refund_address",
}

// only use this for backfill or getting old data.
var ClickhouseConnV1 clickhouse.Conn

// use this for new current states and query
var ClickhouseConnV2 clickhouse.Conn

// This is a new clickhouse where data will be inserted into.
// All user queries will be done against this clickhouse.
func InitNewClickHouseV2() {
	ClickhouseConnV2 = initClickhouse(
		config.Cfg.CommitterClickhouseHost,
		config.Cfg.CommitterClickhousePort,
		config.Cfg.CommitterClickhouseUsername,
		config.Cfg.CommitterClickhousePassword,
		config.Cfg.CommitterClickhouseDatabase,
		config.Cfg.CommitterClickhouseEnableTLS,
	)
}

func initClickhouse(host string, port int, username string, password string, database string, enableTLS bool) clickhouse.Conn {
	clickhouseConn, err := clickhouse.Open(&clickhouse.Options{
		Addr:     []string{fmt.Sprintf("%s:%d", host, port)},
		Protocol: clickhouse.Native,
		TLS: func() *tls.Config {
			if enableTLS {
				return &tls.Config{}
			}
			return nil
		}(),
		Auth: clickhouse.Auth{
			Username: username,
			Password: password,
			Database: database,
		},
		Compression: &clickhouse.Compression{
			Method: clickhouse.CompressionLZ4,
		},
	})
	if err != nil {
		log.Fatal().Err(err).Msg("Failed to connect to ClickHouse")
	}

	return clickhouseConn
}

func GetBlockNumberFromClickHouseV2DaysAgo(chainId *big.Int, daysAgo int) (int64, error) {
	query := fmt.Sprintf(`SELECT toString(max(block_number)) 
	FROM default.blocks WHERE chain_id = %d AND block_timestamp <= now() - INTERVAL %d DAY ;`, chainId.Uint64(), daysAgo)
	rows, err := ClickhouseConnV2.Query(context.Background(), query)
	if err != nil {
		return -1, err
	}
	defer rows.Close()

	if !rows.Next() {
		return -1, nil
	}

	var blockNumberStr string
	if err := rows.Scan(&blockNumberStr); err != nil {
		return -1, err
	}

	blockNumber, err := strconv.ParseInt(blockNumberStr, 10, 64)
	if err != nil {
		return -1, fmt.Errorf("failed to parse block number: %s", blockNumberStr)
	}

	return blockNumber, nil
}

func GetMaxBlockNumberFromClickHouseV2(chainId *big.Int) (int64, error) {
	// Use toString() to convert UInt256 to string, then parse to int64
	query := fmt.Sprintf("SELECT toString(max(block_number)) FROM blocks WHERE chain_id = %d HAVING count() > 0", chainId.Uint64())
	rows, err := ClickhouseConnV2.Query(context.Background(), query)
	if err != nil {
		return -1, err
	}
	defer rows.Close()

	if !rows.Next() {
		return -1, nil
	}

	var maxBlockNumberStr string
	if err := rows.Scan(&maxBlockNumberStr); err != nil {
		return -1, err
	}

	maxBlockNumber, err := strconv.ParseInt(maxBlockNumberStr, 10, 64)
	if err != nil {
		return -1, fmt.Errorf("failed to parse block number: %s", maxBlockNumberStr)
	}

	return maxBlockNumber, nil
}

<<<<<<< HEAD
func GetBlockReorgDataFromClickHouseV2(chainId *big.Int, startBlockNumber int64, endBlockNumber int64) ([]*common.Block, error) {
	query := fmt.Sprintf(`SELECT block_number, hash, parent_hash 
	FROM default.blocks WHERE chain_id = %d AND block_number BETWEEN %d AND %d order by block_number`, chainId.Uint64(), startBlockNumber, endBlockNumber)
	rows, err := ClickhouseConnV2.Query(context.Background(), query)
	if err != nil {
		return nil, err
	}
	defer rows.Close()

	blocks := make([]*common.Block, 0)
	for rows.Next() {
		var block common.Block
		err := rows.Scan(&block.Number, &block.Hash, &block.ParentHash)
		if err != nil {
			return nil, err
		}
		blocks = append(blocks, &block)
	}
	return blocks, nil
}

func GetBlockDataFromClickHouseV2(chainId uint64, startBlockNumber uint64, endBlockNumber uint64) ([]*common.BlockData, error) {
	return getBlockDataFromClickhouse(ClickhouseConnV2, chainId, startBlockNumber, endBlockNumber)
}

func GetBlockDataFromClickHouseV1(chainId uint64, startBlockNumber uint64, endBlockNumber uint64) ([]*common.BlockData, error) {
	return getBlockDataFromClickhouse(ClickhouseConnV1, chainId, startBlockNumber, endBlockNumber)
}

func getBlockDataFromClickhouse(clickhouseConn clickhouse.Conn, chainId uint64, startBlockNumber uint64, endBlockNumber uint64) ([]*common.BlockData, error) {
=======
func GetBlockDataFromClickHouseV2(chainId uint64, startBlockNumber uint64, endBlockNumber uint64) ([]*common.BlockData, error) {
>>>>>>> faf59c33
	length := endBlockNumber - startBlockNumber + 1

	blockData := make([]*common.BlockData, length)
	blocksRaw := make([]common.Block, length)
	transactionsRaw := make([][]common.Transaction, length)
	logsRaw := make([][]common.Log, length)
	tracesRaw := make([][]common.Trace, length)

	wg := sync.WaitGroup{}
	wg.Add(4)
	go func() {
		defer wg.Done()
<<<<<<< HEAD
		blocksRaw, _ = getBlocksFrom(clickhouseConn, chainId, startBlockNumber, endBlockNumber)
=======
		blocksRaw, _ = getBlocksFromV2(chainId, startBlockNumber, endBlockNumber)
>>>>>>> faf59c33
	}()

	go func() {
		defer wg.Done()
<<<<<<< HEAD
		transactionsRaw, _ = getTransactionsFrom(clickhouseConn, chainId, startBlockNumber, endBlockNumber)
=======
		transactionsRaw, _ = getTransactionsFromV2(chainId, startBlockNumber, endBlockNumber)
>>>>>>> faf59c33
	}()

	go func() {
		defer wg.Done()
<<<<<<< HEAD
		logsRaw, _ = getLogsFrom(clickhouseConn, chainId, startBlockNumber, endBlockNumber)
=======
		logsRaw, _ = getLogsFromV2(chainId, startBlockNumber, endBlockNumber)
>>>>>>> faf59c33
	}()

	go func() {
		defer wg.Done()
<<<<<<< HEAD
		tracesRaw, _ = getTracesFrom(clickhouseConn, chainId, startBlockNumber, endBlockNumber)
=======
		tracesRaw, _ = getTracesFromV2(chainId, startBlockNumber, endBlockNumber)
>>>>>>> faf59c33
	}()
	wg.Wait()

	for i := range blockData {
		if blocksRaw[i].ChainId == nil || blocksRaw[i].ChainId.Uint64() == 0 {
			log.Info().
				Any("chainId", blocksRaw[i].ChainId).
				Msg("skipping block because chainId is nil")
			continue
		}
		if blocksRaw[i].TransactionCount != uint64(len(transactionsRaw[i])) {
			log.Info().
				Any("transactionCount", blocksRaw[i].TransactionCount).
				Any("transactionsRaw", transactionsRaw[i]).
				Msg("skipping block because transactionCount does not match")
			continue
		}
		if (blocksRaw[i].LogsBloom != "" && blocksRaw[i].LogsBloom != EMPTY_LOGS_BLOOM) && len(logsRaw[i]) == 0 {
			log.Info().
				Any("logsBloom", blocksRaw[i].LogsBloom).
				Any("logsRaw", logsRaw[i]).
				Msg("skipping block because logsBloom is not empty and logsRaw is empty")
			continue
		}
		blockData[i] = &common.BlockData{
			Block:        blocksRaw[i],
			Transactions: transactionsRaw[i],
			Logs:         logsRaw[i],
			Traces:       tracesRaw[i],
		}
	}
	return blockData, nil
}

<<<<<<< HEAD
func getBlocksFrom(clickhouseConn clickhouse.Conn, chainId uint64, startBlockNumber uint64, endBlockNumber uint64) ([]common.Block, error) {
=======
func getBlocksFromV2(chainId uint64, startBlockNumber uint64, endBlockNumber uint64) ([]common.Block, error) {
>>>>>>> faf59c33
	sb := startBlockNumber
	length := endBlockNumber - startBlockNumber + 1
	blocksRaw := make([]common.Block, length)

	query := fmt.Sprintf("SELECT %s FROM %s.blocks FINAL WHERE chain_id = %d AND block_number BETWEEN %d AND %d order by block_number",
		strings.Join(defaultBlockFields, ", "),
		config.Cfg.CommitterClickhouseDatabase,
		chainId,
		startBlockNumber,
		endBlockNumber,
	)
<<<<<<< HEAD
	blocks, err := execQuery[common.Block](clickhouseConn, query)
=======
	blocks, err := execQueryV2[common.Block](query)
>>>>>>> faf59c33
	if err != nil {
		return blocksRaw, err
	}

	// just to make sure the blocks are in the correct order
	for _, block := range blocks {
		idx := block.Number.Uint64() - sb
		if idx >= length {
			log.Error().Msgf("Block number %s is out of range", block.Number.String())
			continue
		}
		blocksRaw[idx] = block
	}
	return blocksRaw, nil
}

<<<<<<< HEAD
func getTransactionsFrom(clickhouseConn clickhouse.Conn, chainId uint64, startBlockNumber uint64, endBlockNumber uint64) ([][]common.Transaction, error) {
=======
func getTransactionsFromV2(chainId uint64, startBlockNumber uint64, endBlockNumber uint64) ([][]common.Transaction, error) {
>>>>>>> faf59c33
	sb := startBlockNumber
	length := endBlockNumber - startBlockNumber + 1
	transactionsRaw := make([][]common.Transaction, length)

	query := fmt.Sprintf("SELECT %s FROM %s.transactions FINAL WHERE chain_id = %d AND block_number BETWEEN %d AND %d order by block_number, transaction_index",
		strings.Join(defaultTransactionFields, ", "),
		config.Cfg.CommitterClickhouseDatabase,
		chainId,
		startBlockNumber,
		endBlockNumber,
	)
<<<<<<< HEAD
	transactions, err := execQuery[common.Transaction](clickhouseConn, query)
=======
	transactions, err := execQueryV2[common.Transaction](query)
>>>>>>> faf59c33
	if err != nil {
		return transactionsRaw, err
	}

	// put transactions per block in order
	for _, transaction := range transactions {
		idx := transaction.BlockNumber.Uint64() - sb
		if idx >= length {
			log.Error().Msgf("Transaction block number %s is out of range", transaction.BlockNumber.String())
			continue
		}
		transactionsRaw[idx] = append(transactionsRaw[idx], transaction)
	}
	return transactionsRaw, nil
}

<<<<<<< HEAD
func getLogsFrom(clickhouseConn clickhouse.Conn, chainId uint64, startBlockNumber uint64, endBlockNumber uint64) ([][]common.Log, error) {
=======
func getLogsFromV2(chainId uint64, startBlockNumber uint64, endBlockNumber uint64) ([][]common.Log, error) {
>>>>>>> faf59c33
	sb := startBlockNumber
	length := endBlockNumber - startBlockNumber + 1
	logsRaw := make([][]common.Log, length)

	query := fmt.Sprintf("SELECT %s FROM %s.logs FINAL WHERE chain_id = %d AND block_number BETWEEN %d AND %d order by block_number, log_index",
		strings.Join(defaultLogFields, ", "),
		config.Cfg.CommitterClickhouseDatabase,
		chainId,
		startBlockNumber,
		endBlockNumber,
	)
<<<<<<< HEAD
	logs, err := execQuery[common.Log](clickhouseConn, query)
=======
	logs, err := execQueryV2[common.Log](query)
>>>>>>> faf59c33
	if err != nil {
		return logsRaw, err
	}

	// put logs per block in order
	for _, l := range logs {
		idx := l.BlockNumber.Uint64() - sb
		if idx >= length {
			log.Error().Msgf("Log block number %s is out of range", l.BlockNumber.String())
			continue
		}
		logsRaw[idx] = append(logsRaw[idx], l)
	}
	return logsRaw, nil
}

<<<<<<< HEAD
func getTracesFrom(clickhouseConn clickhouse.Conn, chainId uint64, startBlockNumber uint64, endBlockNumber uint64) ([][]common.Trace, error) {
=======
func getTracesFromV2(chainId uint64, startBlockNumber uint64, endBlockNumber uint64) ([][]common.Trace, error) {
>>>>>>> faf59c33
	sb := startBlockNumber
	length := endBlockNumber - startBlockNumber + 1
	tracesRaw := make([][]common.Trace, length)

	query := fmt.Sprintf("SELECT %s FROM %s.traces FINAL WHERE chain_id = %d AND block_number BETWEEN %d AND %d order by block_number",
		strings.Join(defaultTraceFields, ", "),
		config.Cfg.CommitterClickhouseDatabase,
		chainId,
		startBlockNumber,
		endBlockNumber,
	)
<<<<<<< HEAD
	traces, err := execQuery[common.Trace](clickhouseConn, query)
=======
	traces, err := execQueryV2[common.Trace](query)
>>>>>>> faf59c33
	if err != nil {
		return tracesRaw, err
	}

	// put traces per block in order
	for _, t := range traces {
		idx := t.BlockNumber.Uint64() - sb
		if idx >= length {
			log.Error().Msgf("Trace block number %s is out of range", t.BlockNumber.String())
			continue
		}
		tracesRaw[idx] = append(tracesRaw[idx], t)
	}
	return tracesRaw, nil
}

<<<<<<< HEAD
func execQuery[T any](clickhouseConn clickhouse.Conn, query string) ([]T, error) {
	var out []T
	if err := clickhouseConn.Select(context.Background(), &out, query); err != nil {
=======
func execQueryV2[T any](query string) ([]T, error) {
	var out []T
	if err := ClickhouseConnV2.Select(context.Background(), &out, query); err != nil {
>>>>>>> faf59c33
		return nil, err
	}
	return out, nil
}<|MERGE_RESOLUTION|>--- conflicted
+++ resolved
@@ -141,7 +141,6 @@
 	return maxBlockNumber, nil
 }
 
-<<<<<<< HEAD
 func GetBlockReorgDataFromClickHouseV2(chainId *big.Int, startBlockNumber int64, endBlockNumber int64) ([]*common.Block, error) {
 	query := fmt.Sprintf(`SELECT block_number, hash, parent_hash 
 	FROM default.blocks WHERE chain_id = %d AND block_number BETWEEN %d AND %d order by block_number`, chainId.Uint64(), startBlockNumber, endBlockNumber)
@@ -164,17 +163,6 @@
 }
 
 func GetBlockDataFromClickHouseV2(chainId uint64, startBlockNumber uint64, endBlockNumber uint64) ([]*common.BlockData, error) {
-	return getBlockDataFromClickhouse(ClickhouseConnV2, chainId, startBlockNumber, endBlockNumber)
-}
-
-func GetBlockDataFromClickHouseV1(chainId uint64, startBlockNumber uint64, endBlockNumber uint64) ([]*common.BlockData, error) {
-	return getBlockDataFromClickhouse(ClickhouseConnV1, chainId, startBlockNumber, endBlockNumber)
-}
-
-func getBlockDataFromClickhouse(clickhouseConn clickhouse.Conn, chainId uint64, startBlockNumber uint64, endBlockNumber uint64) ([]*common.BlockData, error) {
-=======
-func GetBlockDataFromClickHouseV2(chainId uint64, startBlockNumber uint64, endBlockNumber uint64) ([]*common.BlockData, error) {
->>>>>>> faf59c33
 	length := endBlockNumber - startBlockNumber + 1
 
 	blockData := make([]*common.BlockData, length)
@@ -187,38 +175,22 @@
 	wg.Add(4)
 	go func() {
 		defer wg.Done()
-<<<<<<< HEAD
-		blocksRaw, _ = getBlocksFrom(clickhouseConn, chainId, startBlockNumber, endBlockNumber)
-=======
 		blocksRaw, _ = getBlocksFromV2(chainId, startBlockNumber, endBlockNumber)
->>>>>>> faf59c33
 	}()
 
 	go func() {
 		defer wg.Done()
-<<<<<<< HEAD
-		transactionsRaw, _ = getTransactionsFrom(clickhouseConn, chainId, startBlockNumber, endBlockNumber)
-=======
 		transactionsRaw, _ = getTransactionsFromV2(chainId, startBlockNumber, endBlockNumber)
->>>>>>> faf59c33
 	}()
 
 	go func() {
 		defer wg.Done()
-<<<<<<< HEAD
-		logsRaw, _ = getLogsFrom(clickhouseConn, chainId, startBlockNumber, endBlockNumber)
-=======
 		logsRaw, _ = getLogsFromV2(chainId, startBlockNumber, endBlockNumber)
->>>>>>> faf59c33
 	}()
 
 	go func() {
 		defer wg.Done()
-<<<<<<< HEAD
-		tracesRaw, _ = getTracesFrom(clickhouseConn, chainId, startBlockNumber, endBlockNumber)
-=======
 		tracesRaw, _ = getTracesFromV2(chainId, startBlockNumber, endBlockNumber)
->>>>>>> faf59c33
 	}()
 	wg.Wait()
 
@@ -253,11 +225,7 @@
 	return blockData, nil
 }
 
-<<<<<<< HEAD
-func getBlocksFrom(clickhouseConn clickhouse.Conn, chainId uint64, startBlockNumber uint64, endBlockNumber uint64) ([]common.Block, error) {
-=======
 func getBlocksFromV2(chainId uint64, startBlockNumber uint64, endBlockNumber uint64) ([]common.Block, error) {
->>>>>>> faf59c33
 	sb := startBlockNumber
 	length := endBlockNumber - startBlockNumber + 1
 	blocksRaw := make([]common.Block, length)
@@ -269,11 +237,7 @@
 		startBlockNumber,
 		endBlockNumber,
 	)
-<<<<<<< HEAD
-	blocks, err := execQuery[common.Block](clickhouseConn, query)
-=======
 	blocks, err := execQueryV2[common.Block](query)
->>>>>>> faf59c33
 	if err != nil {
 		return blocksRaw, err
 	}
@@ -290,11 +254,7 @@
 	return blocksRaw, nil
 }
 
-<<<<<<< HEAD
-func getTransactionsFrom(clickhouseConn clickhouse.Conn, chainId uint64, startBlockNumber uint64, endBlockNumber uint64) ([][]common.Transaction, error) {
-=======
 func getTransactionsFromV2(chainId uint64, startBlockNumber uint64, endBlockNumber uint64) ([][]common.Transaction, error) {
->>>>>>> faf59c33
 	sb := startBlockNumber
 	length := endBlockNumber - startBlockNumber + 1
 	transactionsRaw := make([][]common.Transaction, length)
@@ -306,11 +266,7 @@
 		startBlockNumber,
 		endBlockNumber,
 	)
-<<<<<<< HEAD
-	transactions, err := execQuery[common.Transaction](clickhouseConn, query)
-=======
 	transactions, err := execQueryV2[common.Transaction](query)
->>>>>>> faf59c33
 	if err != nil {
 		return transactionsRaw, err
 	}
@@ -327,11 +283,7 @@
 	return transactionsRaw, nil
 }
 
-<<<<<<< HEAD
-func getLogsFrom(clickhouseConn clickhouse.Conn, chainId uint64, startBlockNumber uint64, endBlockNumber uint64) ([][]common.Log, error) {
-=======
 func getLogsFromV2(chainId uint64, startBlockNumber uint64, endBlockNumber uint64) ([][]common.Log, error) {
->>>>>>> faf59c33
 	sb := startBlockNumber
 	length := endBlockNumber - startBlockNumber + 1
 	logsRaw := make([][]common.Log, length)
@@ -343,11 +295,7 @@
 		startBlockNumber,
 		endBlockNumber,
 	)
-<<<<<<< HEAD
-	logs, err := execQuery[common.Log](clickhouseConn, query)
-=======
 	logs, err := execQueryV2[common.Log](query)
->>>>>>> faf59c33
 	if err != nil {
 		return logsRaw, err
 	}
@@ -364,11 +312,7 @@
 	return logsRaw, nil
 }
 
-<<<<<<< HEAD
-func getTracesFrom(clickhouseConn clickhouse.Conn, chainId uint64, startBlockNumber uint64, endBlockNumber uint64) ([][]common.Trace, error) {
-=======
 func getTracesFromV2(chainId uint64, startBlockNumber uint64, endBlockNumber uint64) ([][]common.Trace, error) {
->>>>>>> faf59c33
 	sb := startBlockNumber
 	length := endBlockNumber - startBlockNumber + 1
 	tracesRaw := make([][]common.Trace, length)
@@ -380,11 +324,7 @@
 		startBlockNumber,
 		endBlockNumber,
 	)
-<<<<<<< HEAD
-	traces, err := execQuery[common.Trace](clickhouseConn, query)
-=======
 	traces, err := execQueryV2[common.Trace](query)
->>>>>>> faf59c33
 	if err != nil {
 		return tracesRaw, err
 	}
@@ -401,15 +341,9 @@
 	return tracesRaw, nil
 }
 
-<<<<<<< HEAD
-func execQuery[T any](clickhouseConn clickhouse.Conn, query string) ([]T, error) {
-	var out []T
-	if err := clickhouseConn.Select(context.Background(), &out, query); err != nil {
-=======
 func execQueryV2[T any](query string) ([]T, error) {
 	var out []T
 	if err := ClickhouseConnV2.Select(context.Background(), &out, query); err != nil {
->>>>>>> faf59c33
 		return nil, err
 	}
 	return out, nil
